--- conflicted
+++ resolved
@@ -12,11 +12,7 @@
 # Global constants from config
 DATA_FOLDER = CONFIG['data_folder']
 CACHE_FOLDER = CONFIG["cache_folder"] 
-<<<<<<< HEAD
-RESULTS_FOLDER = os.path.join(DATA_FOLDER, "results")
-=======
 RESULTS_FOLDER = CONFIG["results_folder"] 
->>>>>>> 71c0c2bf
 ERRORS_FOLDER = CONFIG["errors_folder"]
 ERRORS_FILE = "errors.csv"
 
