--- conflicted
+++ resolved
@@ -67,11 +67,6 @@
 
 # Min columns for simulated dataset
 DATASET_MIN_COLS = [ID, LAT, LON, DATETIME]
-<<<<<<< HEAD
-FB_POP_DENSITY_COLS = [LATITUDE, LONGITUDE, QUAD_KEY, COUNTRY,
-                        DATE_TIME, N_BASELINE, N_CRISIS, N_DIFFERENCE, 
-                        DENSITY_BASELINE, DENSITY_CRISIS, PERCENT_CHANGE, Z_SCORE, DS]
-=======
 POSITION = "position"
 DATE = "date"
 NOISE = "noise"
@@ -87,7 +82,9 @@
 # Noise
 CITY_NOISE =  0.009 # 1000m in the equator
 ROAD_NOISE = 0.0018 # 200m in the equator
->>>>>>> 6828a0a6
+FB_POP_DENSITY_COLS = [LATITUDE, LONGITUDE, QUAD_KEY, COUNTRY,
+                        DATE_TIME, N_BASELINE, N_CRISIS, N_DIFFERENCE, 
+                        DENSITY_BASELINE, DENSITY_CRISIS, PERCENT_CHANGE, Z_SCORE, DS]
 
 # City
 MIN_CITY_RADIUS_KM = 1.5
@@ -116,9 +113,6 @@
 LEVEL_DETAIL = 14
 
 # fb data constants
-<<<<<<< HEAD
-EPSILON = 1
-=======
 
 FINAL_FORCE = "final_force"
 REACH_PROBABILITY = "reach_probability"
@@ -126,4 +120,4 @@
 # Node Positions
 START_NODE = "start_node"
 END_NODE = "end_node"
->>>>>>> 6828a0a6
+EPSILON = 1