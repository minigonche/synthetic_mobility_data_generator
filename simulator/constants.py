--- conflicted
+++ resolved
@@ -44,23 +44,6 @@
 NODE_ID1 = "node_id1"
 NODE_ID2 = "node_id2"
 DISTANCE = "distance"
-<<<<<<< HEAD
-POSITION = "position"
-DATE = "date"
-NOISE = "noise"
-
-
-
-LON_X = "lon_x"
-LAT_X = "lat_x"
-LAT_Y = "lat_y"
-LON_Y = "lon_y"
-
-
-# Noise
-CITY_NOISE =  0.009 # 1000m in the equator
-ROAD_NOISE = 0.0018 # 200m in the equator
-=======
 DATETIME = "datetime"
 GEO_ID = "geo_id"
 HOUR = "hour"
@@ -79,7 +62,21 @@
 
 # Min columns for simulated dataset
 DATASET_MIN_COLS = [ID, LAT, LON, DATETIME]
->>>>>>> f59092e0
+POSITION = "position"
+DATE = "date"
+NOISE = "noise"
+
+
+
+LON_X = "lon_x"
+LAT_X = "lat_x"
+LAT_Y = "lat_y"
+LON_Y = "lon_y"
+
+
+# Noise
+CITY_NOISE =  0.009 # 1000m in the equator
+ROAD_NOISE = 0.0018 # 200m in the equator
 
 # City
 MIN_CITY_RADIUS_KM = 1.5
@@ -103,17 +100,15 @@
 # Forces
 ATTRACTIVE_FORCE = "attractive_force"
 REPELLING_FORCE = "repelling_force"
-<<<<<<< HEAD
+
+# Bing Map Tiles Constants
+LEVEL_DETAIL = 14
+
+# fb data constants
+
 FINAL_FORCE = "final_force"
 REACH_PROBABILITY = "reach_probability"
 
 # Node Positions
 START_NODE = "start_node"
-END_NODE = "end_node"
-=======
-
-# Bing Map Tiles Constants
-LEVEL_DETAIL = 14
-
-# fb data constants
->>>>>>> f59092e0
+END_NODE = "end_node"